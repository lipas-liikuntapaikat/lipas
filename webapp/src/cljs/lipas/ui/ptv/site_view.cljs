--- conflicted
+++ resolved
@@ -177,16 +177,6 @@
                  :position "relative"}}
 
        (when loading-ptv?
-<<<<<<< HEAD
-         ($ Alert {:severity "info"}
-            "Ladataan PTV-tietoja..."))
-
-       ; ($ FormControl
-       ;    ($ FormLabel
-       ;       "Lipas tila")
-       ;    ($ Typography
-       ;       status))
-=======
          ($ Stack
             {:severity "info"
              :sx #js {:position "absolute"
@@ -206,7 +196,6 @@
                          :gap 2}}
                ($ CircularProgress)
                "Ladataan PTV tietoja...")))
->>>>>>> 74ebd925
 
        (when (and candidate-now? (not (:org-id (:ptv site))))
          ($ :<>
@@ -251,19 +240,11 @@
             (and candidate-now? ready?)
             ($ Alert {:severity "info"} "Liikuntapaikkaa ei ole aiemmin viety PTV:hen. Uusi palvelupaikka tullaan luomaan tallennuksen yhteydessä.")
 
-<<<<<<< HEAD
-            (not ready?)
-            ($ Alert {:severity "info"} "PTV-tiedot ovat vielä puutteelliset. Täytä puuttuvat tiedot, niin liikuntapaikka viedään PTV:hen tallennuksen yhteydessä")
-
-            :else
-            ($ Alert {:severity "warning"} "Liikuntapaikka ei viedä PTV:hen.")
-=======
             (and candidate-now? (not ready?))
-            ($ Alert {:severity "info"} "PTV tiedot ovat vielä puutteelliset, täytä tiedot niin paikka viedään PTV tallennuksen yhteydessä")
+            ($ Alert {:severity "info"} "PTV-tiedot ovat vielä puutteelliset. Täytä puuttuvat tiedot, niin liikuntapaikka viedään PTV:hen tallennuksen yhteydessä.")
 
             :else
             "-"
->>>>>>> 74ebd925
 
             ; ($ Typography
             ;    publishing-status)
