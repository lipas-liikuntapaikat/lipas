<<<<<<< HEAD
// OpenLayers
import {Map, View, Overlay} from "ol";
import Collection from "ol/Collection";
import {get, fromLonLat} from 'ol/proj';
import {register} from 'ol/proj/proj4';
import {Style, Circle, Fill, Stroke, Icon} from 'ol/style';
import {Tile as TileLayer, Vector as VectorLayer} from 'ol/layer';
import {WMTS as WMTSSource, Vector as VectorSource} from 'ol/source';
import {getTopLeft} from 'ol/extent';
import {GeoJSON} from 'ol/format';
import WMTSTileGrid from 'ol/tilegrid/WMTS';
import {Select, Draw, Modify, Snap} from 'ol/interaction';
import {pointerMove} from 'ol/events/condition';

window.ol = {
  Map, View, Overlay, Collection,
  layer: {
    Tile: TileLayer,
    Vector: VectorLayer,
  },
  source: {
    WMTS: WMTSSource,
    Vector: VectorSource,
  },
  style: {
    Style,
    Circle,
    Fill,
    Stroke,
    Icon,
  },
  extent: {
    getTopLeft,
  },
  proj: {
    get,
    fromLonLat,
    proj4: {
      register,
    },
  },
  tilegrid: {
    WMTS: WMTSTileGrid,
  },
  format: {
    GeoJSON,
  },
  interaction: {
    Select,
    Draw,
    Modify,
    Snap,
  },
  events: {
    condition: {
      pointerMove,
    },
  },
};
=======
import zipcelx from 'zipcelx-es5-cjs';
>>>>>>> be5814a4

// Zipcelx
import zipcelx from 'zipcelx';
window.zipcelx = zipcelx;<|MERGE_RESOLUTION|>--- conflicted
+++ resolved
@@ -1,4 +1,3 @@
-<<<<<<< HEAD
 // OpenLayers
 import {Map, View, Overlay} from "ol";
 import Collection from "ol/Collection";
@@ -58,10 +57,7 @@
     },
   },
 };
-=======
-import zipcelx from 'zipcelx-es5-cjs';
->>>>>>> be5814a4
 
 // Zipcelx
-import zipcelx from 'zipcelx';
+import zipcelx from 'zipcelx-es5-cjs';
 window.zipcelx = zipcelx;