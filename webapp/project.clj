(defproject lipas "0.1.0-SNAPSHOT"
  :dependencies [
                 ;;; Common ;;;
                 [org.clojure/clojure "1.9.0"]
                 [camel-snake-kebab "0.4.0"]
                 [etaoin "0.2.8-SNAPSHOT"]
                 [hiposfer/geojson.specs "0.2.0"]
                 [metosin/spec-tools "0.7.1"]
                 [com.taoensso/timbre "4.10.0"]
                 [com.cemerick/url "0.1.1"]

                 ;;; Frontend ;;;
                 [org.clojure/clojurescript "1.10.312"]
                 [cljsjs/react "16.4.0-0"]
                 [cljsjs/react-dom "16.4.0-0"]
                 [reagent "0.8.1"]
                 [re-frame "0.10.5"]
                 [secretary "1.2.3"]
                 [ns-tracker "0.3.0"]
                 [cljsjs/material-ui "3.1.1-0"]
                 [tongue "0.2.4"]
                 [day8.re-frame/http-fx "0.1.6"]
                 [cljsjs/google-analytics "2015.04.13-0"]
                 [district0x.re-frame/google-analytics-fx "1.0.0"]
                 [cljsjs/babel-polyfill "6.20.0-2"]
                 [cljsjs/recharts "1.1.0-3"]
                 [cljsjs/react-autosuggest "9.3.4-0"]
                 [cljsjs/proj4 "2.5.0-0"]

                 ;;; Backend ;;;
                 [metosin/reitit "0.2.2"]
                 [metosin/ring-http-response "0.9.0"]
                 [cheshire "5.8.0"]
                 [buddy "2.0.0"]
                 [com.layerware/hugsql "0.4.8"]
                 [org.postgresql/postgresql  "42.2.2"]
                 [cc.qbits/spandex "0.6.2"]
                 [integrant "0.6.3"]
                 [migratus "1.0.6"]
                 [environ "1.1.0"]
                 [com.draines/postal "2.0.2"]
                 [ring/ring-jetty-adapter "1.6.3"]
                 [org.clojure/data.csv "0.1.4"]]

  :plugins [[lein-environ "1.1.0"]
            [lein-cljsbuild "1.1.5"]
            [lein-ring "0.12.4"]
            [migratus-lein "0.5.7"]]

  :ring {:handler      lipas.dev/dev-handler
         :port         8091
         :auto-reload? true
         :reload-paths ["src/clj" "src/cljc"]}

  :min-lein-version "2.5.3"

  :source-paths ["src/clj" "src/cljc"]

  :test-paths ["test/clj"]

  :test-selectors {:default     (complement :integration)
                   :integration :integration}

  :clean-targets ^{:protect false} ["resources/public/js/compiled" "target"
                                    "test/js"]

  :figwheel {:css-dirs ["resources/public/css"]}

  :repl-options {:nrepl-middleware [cider.piggieback/wrap-cljs-repl]}

  :jvm-opts ["-Duser.timezone=UTC"]

  :migratus {:store         :database
             :migration-dir "migrations"
             :db            {:dbtype   "postgresql"
                             :dbname   ~(get (System/getenv) "DB_NAME")
                             :host     ~(get (System/getenv) "DB_HOST")
                             :user     ~(get (System/getenv) "DB_USER")
                             :port     ~(get (System/getenv) "DB_PORT")
                             :password ~(get (System/getenv) "DB_PASSWORD")}}

  :profiles
  {:dev
   {:dependencies [;;; Frontend ;;;
                   [binaryage/devtools "0.9.10"]
                   [day8.re-frame/re-frame-10x "0.3.3"]
                   [figwheel-sidecar "0.5.16"]
                   [cider/piggieback "0.3.6"]

                    ;;; Backend ;;;
                   [ring/ring-mock "0.3.2"]
                   [org.clojure/test.check "0.9.0"]]

    :plugins [[lein-figwheel "0.5.16"]
              [lein-doo "0.1.8"]]}
   :uberjar
   {:main         lipas.aot
    :aot          [lipas.aot]
    ;; Hack to speed up build with docker. Writing to mounted volumes
    ;; is slow (at least in OSX) so it's better to build using
    ;; non-mounted path and copy backend.jar to mounted location
    ;; afterwards.
    :target-path  "/tmp/%s"
    :compile-path "%s/classy-files"
    :uberjar-name "backend.jar"}}

  :cljsbuild
  {:builds
   [{:id           "dev"
     :source-paths ["src/cljs" "src/cljc"]
     :figwheel     {:on-jsload "lipas.ui.core/mount-root"}
     :compiler     {:main                 lipas.ui.core
                    :npm-deps             false
                    :infer-externs        true
<<<<<<< HEAD
                    :foreign-libs
                    [{:file           "dist/index.bundle.js"
                      :provides       ["ol"]
                      :global-exports {ol ol}}]
=======
                    :foreign-libs         [{:file           "dist/index.bundle.js"
                                            :provides       ["ol"
                                                             "zipcelx"]
                                            :global-exports {ol ol
                                                             zipcelx zipcelx}}]
>>>>>>> 2278dd39
                    :output-to            "resources/public/js/compiled/app.js"
                    :output-dir           "resources/public/js/compiled/out"
                    :asset-path           "js/compiled/out"
                    :source-map-timestamp true
                    :preloads             [devtools.preload
                                           day8.re-frame-10x.preload]
                    :closure-defines      {"re_frame.trace.trace_enabled_QMARK_" true}
                    :external-config      {:devtools/config {:features-to-install :all}}
                    }}

    {:id           "min"
     :source-paths ["src/cljs" "src/cljc"]
     :compiler     {:main            lipas.ui.core
                    :npm-deps        false
                    :infer-externs   true
                    :foreign-libs    [{:file           "dist/index.bundle.js"
                                       :provides       ["ol" "zipcelx"]
                                       :global-exports {ol ol zipcelx zipcelx}}]
                    :output-to       "resources/public/js/compiled/app.js"
                    :optimizations   :advanced
                    :closure-defines {goog.DEBUG false}
                    :pretty-print    false}}

    {:id           "test"
     :source-paths ["src/cljs" "src/cljc" "test/cljs"]
     :compiler     {:main          lipas.ui.runner
                    :output-to     "resources/public/js/compiled/test.js"
                    :output-dir    "resources/public/js/compiled/test/out"
                    :optimizations :none}}
    ]}

  )<|MERGE_RESOLUTION|>--- conflicted
+++ resolved
@@ -112,18 +112,9 @@
      :compiler     {:main                 lipas.ui.core
                     :npm-deps             false
                     :infer-externs        true
-<<<<<<< HEAD
-                    :foreign-libs
-                    [{:file           "dist/index.bundle.js"
-                      :provides       ["ol"]
-                      :global-exports {ol ol}}]
-=======
                     :foreign-libs         [{:file           "dist/index.bundle.js"
-                                            :provides       ["ol"
-                                                             "zipcelx"]
-                                            :global-exports {ol ol
-                                                             zipcelx zipcelx}}]
->>>>>>> 2278dd39
+                                            :provides       ["ol" "zipcelx"]
+                                            :global-exports {ol ol zipcelx zipcelx}}]
                     :output-to            "resources/public/js/compiled/app.js"
                     :output-dir           "resources/public/js/compiled/out"
                     :asset-path           "js/compiled/out"
